--- conflicted
+++ resolved
@@ -39,7 +39,6 @@
     -ms-user-select: none;
     user-select: none;
 }
-<<<<<<< HEAD
 html.print-ready, .print-ready body {
     position: static !important;
     overflow: hidden !important;
@@ -52,9 +51,6 @@
 .paper-area {
     flex: 1 1 100%;
 }
-=======
-
->>>>>>> 7a8c9f62
 .paper-area, .paper-scroller {
     cursor: default;
     overflow: auto;
